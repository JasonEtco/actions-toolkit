--- conflicted
+++ resolved
@@ -53,14 +53,8 @@
     ]
   },
   "dependencies": {
-<<<<<<< HEAD
-    "@actions/core": "^1.2.2",
+    "@actions/core": "^1.2.3",
     "@octokit/rest": "^17.0.0",
-=======
-    "@actions/core": "^1.2.3",
-    "@octokit/graphql": "^4.3.1",
-    "@octokit/rest": "^16.43.1",
->>>>>>> d2e67def
     "@types/flat-cache": "^2.0.0",
     "@types/minimist": "^1.2.0",
     "@types/signale": "^1.4.1",
