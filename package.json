--- conflicted
+++ resolved
@@ -1,10 +1,6 @@
 {
   "name": "actions-toolkit",
-<<<<<<< HEAD
   "version": "2.0.0-beta.1",
-=======
-  "version": "1.9.0",
->>>>>>> f22f54d9
   "description": "A toolkit for building GitHub Actions in Node.js",
   "main": "./lib/index.js",
   "types": "./lib/index.d.ts",
