--- conflicted
+++ resolved
@@ -119,12 +119,7 @@
 
     // Memoize environment variables and arguments
     this.workspace = process.env.GITHUB_WORKSPACE as string
-<<<<<<< HEAD
     this.token = opts.token || process.env.GITHUB_TOKEN as string
-    this.arguments = minimist(process.argv.slice(2))
-=======
-    this.token = process.env.GITHUB_TOKEN as string
->>>>>>> 6e0ec500
 
     // Setup nested objects
     this.exit = new Exit(this.log)
