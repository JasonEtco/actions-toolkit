import execa, { Options as ExecaOptions } from 'execa'
import fs from 'fs'
import yaml from 'js-yaml'
import minimist, { ParsedArgs } from 'minimist'
import path from 'path'
<<<<<<< HEAD
import { Signale } from 'signale'
import Context from './context'
=======
import { Context } from './context'
>>>>>>> 1a9caf61
import { Exit } from './exit'
import { GitHub } from './github'
import { Store } from './store'

export interface ToolkitOptions {
  event?: string | string[],
  logger?: Signale
}

export class Toolkit {
  public context: Context

  /**
   * A key/value store for arbitrary data that can be accessed across actions in a workflow
   */
  public store: Store

  /**
   * Path to a clone of the repository
   */
  public workspace: string

  /**
   * GitHub API token
   */
  public token: string

  /**
   * An object of the parsed arguments passed to your action
   */
  public arguments: ParsedArgs

  /**
   * An Octokit SDK client authenticated for this repository. See https://octokit.github.io/rest.js for the API.
   *
   * ```js
   * const newIssue = await tools.github.issues.create(context.repo({
   *   title: 'New issue!',
   *   body: 'Hello Universe!'
   * }))
   * ```
   */
  public github: GitHub

  public opts: ToolkitOptions

  /**
   * A collection of methods used to stop an action while it's being run
   */
  public exit: Exit

  /**
   * A general-purpose logger. An instance of [Signale](https://github.com/klaussinani/signale)
   */
  public log: Signale

  constructor (opts: ToolkitOptions = {}) {
    this.opts = opts
    this.log = opts.logger || new Signale({ config: { underlineLabel: false } })

    // Print a console warning for missing environment variables
    this.warnForMissingEnvVars()

    this.exit = new Exit()
    this.context = new Context()
    this.workspace = process.env.GITHUB_WORKSPACE as string
    this.token = process.env.GITHUB_TOKEN as string
    this.github = new GitHub(this.token)
    this.arguments = minimist(process.argv.slice(2))
    this.store = new Store(this.context.workflow, this.workspace)
    this.checkAllowedEvents()
  }

  /**
   * Gets the contents file in your project's workspace
   *
   * ```js
   * const myFile = tools.getFile('README.md')
   * ```
   *
   * @param filename - Name of the file
   * @param encoding - Encoding (usually utf8)
   */
  public getFile (filename: string, encoding = 'utf8') {
    const pathToFile = path.join(this.workspace, filename)
    if (!fs.existsSync(pathToFile)) throw new Error(`File ${filename} could not be found in your project's workspace.`)
    return fs.readFileSync(pathToFile, encoding)
  }

  /**
   * Get the package.json file in the project root
   *
   * ```js
   * const pkg = toolkit.getPackageJSON()
   * ```
   */
  public getPackageJSON (): object {
    const pathToPackage = path.join(this.workspace, 'package.json')
    if (!fs.existsSync(pathToPackage)) throw new Error('package.json could not be found in your project\'s root.')
    return require(pathToPackage)
  }

  /**
   * Get the configuration settings for this action in the project workspace.
   *
   * @param key - If this is a string like `.myfilerc` it will look for that file.
   * If it's a YAML file, it will parse that file as a JSON object. Otherwise, it will
   * return the value of the property in the `package.json` file of the project.
   *
   * @example This method can be used in three different ways:
   *
   * ```js
   * // Get the .rc file
   * const cfg = toolkit.config('.myactionrc')
   *
   * // Get the YAML file
   * const cfg = toolkit.config('myaction.yml')
   *
   * // Get the property in package.json
   * const cfg = toolkit.config('myaction')
   * ```
   */
  public config (key: string): object {
    if (/\..+rc/.test(key)) {
      // It's a file like .npmrc or .eslintrc!
      return JSON.parse(this.getFile(key))
    } else if (key.endsWith('.yml') || key.endsWith('.yaml')) {
      // It's a YAML file! Gotta serialize it!
      return yaml.safeLoad(this.getFile(key))
    } else {
      // It's a regular object key in the package.json
      const pkg = this.getPackageJSON() as any
      return pkg[key]
    }
  }

  /**
   * Run a CLI command in the workspace. This runs [execa](https://github.com/sindresorhus/execa)
   * under the hood so check there for the full options.
   *
   * @param command - Command to run
   * @param args - Argument (this can be a string or multiple arguments in an array)
   * @param cwd - Directory to run the command in
   * @param [opts] - Options to pass to the execa function
   */
  public async runInWorkspace (command: string, args?: string[] | string, opts?: ExecaOptions) {
    if (typeof args === 'string') args = [args]
    return execa(command, args, { cwd: this.workspace, ...opts })
  }

  /**
   * Returns true if this event is allowed
   */
  private eventIsAllowed (event: string) {
    const [eventName, action] = event.split('.')

    if (action) {
      return eventName === this.context.event && this.context.payload.action === action
    }

    return eventName === this.context.event
  }

  private checkAllowedEvents () {
    const { event } = this.opts
    if (!event) return

    const passed = Array.isArray(event)
      ? event.some(e => this.eventIsAllowed(e))
      : this.eventIsAllowed(event)

    if (!passed) {
      const actionStr = this.context.payload.action ? `.${this.context.payload.action}` : ''
      this.log.error(`Event \`${this.context.event}${actionStr}\` is not supported by this action.`)
      this.exit.neutral()
    }
  }

  /**
   * Log warnings to the console for missing environment variables
   */
  private warnForMissingEnvVars () {
    const requiredEnvVars = [
      'HOME',
      'GITHUB_WORKFLOW',
      'GITHUB_ACTION',
      'GITHUB_ACTOR',
      'GITHUB_REPOSITORY',
      'GITHUB_EVENT_NAME',
      'GITHUB_EVENT_PATH',
      'GITHUB_WORKSPACE',
      'GITHUB_SHA',
      'GITHUB_REF',
      'GITHUB_TOKEN'
    ]

    const requiredButMissing = requiredEnvVars.filter(key => !process.env.hasOwnProperty(key))
    if (requiredButMissing.length > 0) {
      // This isn't being run inside of a GitHub Action environment!
      const list = requiredButMissing.map(key => `- ${key}`).join('\n')
      const warning = `There are environment variables missing from this runtime, but would be present on GitHub.\n${list}`
      this.log.warn(warning)
    }
  }
}<|MERGE_RESOLUTION|>--- conflicted
+++ resolved
@@ -3,12 +3,8 @@
 import yaml from 'js-yaml'
 import minimist, { ParsedArgs } from 'minimist'
 import path from 'path'
-<<<<<<< HEAD
 import { Signale } from 'signale'
-import Context from './context'
-=======
 import { Context } from './context'
->>>>>>> 1a9caf61
 import { Exit } from './exit'
 import { GitHub } from './github'
 import { Store } from './store'
